# This file is part of PyCI.
#
# PyCI is free software: you can redistribute it and/or modify it under
# the terms of the GNU General Public License as published by the Free
# Software Foundation, either version 3 of the License, or (at your
# option) any later version.
#
# PyCI is distributed in the hope that it will be useful, but WITHOUT
# ANY WARRANTY; without even the implied warranty of MERCHANTABILITY or
# FITNESS FOR A PARTICULAR PURPOSE. See the GNU General Public License
# for more details.
#
# You should have received a copy of the GNU General Public License
# along with PyCI. If not, see <http://www.gnu.org/licenses/>.

r"""PyCI utility module."""

import numpy as np
import pyci._pyci as pyci

__all__ = [
    "make_senzero_integrals",
    "reduce_senzero_integrals",
    "spinize_rdms",
    "odometer_one_spin",
    "odometer_two_spin",
]


def make_senzero_integrals(one_mo, two_mo):
    r"""
    Return the non-zero chunks for seniority-zero of the full one- and two- particle integrals.

    Parameters
    ----------
    one_mo : numpy.ndarray
        Full one-particle integral array.
    two_mo : numpy.ndarray
        Full two-particle integral array.

    Returns
    -------
    h : numpy.ndarray
        Seniority-zero one-particle integrals.
    v : numpy.ndarray
        Seniority-zero two-particle integrals.
    w : numpy.ndarray
        Seniority-two two-particle integrals.

    """
    h = np.copy(np.diagonal(one_mo))
    v = np.copy(np.diagonal(np.diagonal(two_mo)))
    w = np.copy(np.diagonal(np.diagonal(np.transpose(two_mo, axes=(0, 2, 3, 1)))))
    w *= 2
    w -= np.diagonal(np.diagonal(np.transpose(two_mo, axes=(0, 3, 2, 1))))
    return h, v, w


def reduce_senzero_integrals(h, v, w, nocc):
    r"""
    Reduce the non-zero chunks for seniority-zero of the one- and two- particle integrals.

    Parameters
    ----------
    h : numpy.ndarray
        Seniority-zero one-particle integrals.
    v : numpy.ndarray
        Seniority-zero two-particle integrals.
    w : numpy.ndarray
        Seniority-two two-particle integrals.
    nocc : int
        Number of pair-occupied orbitals.

    Returns
    -------
    rv : numpy.ndarray
        Reduced seniority-zero two-particle integrals.
    rw : numpy.ndarray
        Reduced seniority-two two-particle integrals.

    """
    factor = 2.0 / (nocc * 2 - 1)
    rv = np.diag(h)
    rv *= factor
    rv += v
    rw = np.zeros_like(w)
    for h_row, rw_row, rw_col in zip(h, rw, np.transpose(rw)):
        rw_row += h_row
        rw_col += h_row
    rw *= factor
    rw += w
    return rv, rw

def spinize_rdms(d1, d2):
    r"""
    Convert the DOCI matrices or FullCI RDM spin-blocks to full, generalized RDMs.

    Parameters
    ----------
    d1 : numpy.ndarray
        :math:`D_0` matrix or FullCI 1-RDM spin-blocks.
    d2 : numpy.ndarray
        :math:`D_2` matrix or FullCI 2-RDM spin-blocks.

    Returns
    -------
    rdm1 : numpy.ndarray
        Generalized one-particle RDM.
    rdm2 : numpy.ndarray
        Generalized two-particle RDM.

    """
    nbasis = d1.shape[1]
    nspin = nbasis * 2
    rdm1 = np.zeros((nspin, nspin), dtype=np.double)
    rdm2 = np.zeros((nspin, nspin, nspin, nspin), dtype=np.double)
    aa = rdm1[:nbasis, :nbasis]
    bb = rdm1[nbasis:, nbasis:]
    aaaa = rdm2[:nbasis, :nbasis, :nbasis, :nbasis]
    bbbb = rdm2[nbasis:, nbasis:, nbasis:, nbasis:]
    abab = rdm2[:nbasis, nbasis:, :nbasis, nbasis:]
    baba = rdm2[nbasis:, :nbasis, nbasis:, :nbasis]
    abba = rdm2[:nbasis, nbasis:, nbasis:, :nbasis]
    baab = rdm2[nbasis:, :nbasis, :nbasis, nbasis:]
    if d1.ndim == 2:
        # DOCI matrices
        for p in range(nbasis):
            aa[p, p] = d1[p, p]
            bb[p, p] = d1[p, p]
            for q in range(nbasis):
                abab[p, p, q, q] += d1[p, q]
                baba[p, p, q, q] += d1[p, q]
                aaaa[p, q, p, q] += d2[p, q]
                bbbb[p, q, p, q] += d2[p, q]
                abab[p, q, p, q] += d2[p, q]
                baba[p, q, p, q] += d2[p, q]
        rdm2 -= np.transpose(rdm2, axes=(1, 0, 2, 3))
        rdm2 -= np.transpose(rdm2, axes=(0, 1, 3, 2))
        rdm2 *= 0.5
    else:
        # FullCI RDM spin-blocks
        aa += d1[0]  # +aa
        bb += d1[1]  # +bb
        aaaa += d2[0]  # +aaaa
        bbbb += d2[1]  # +bbbb
        abab += d2[2]  # +abab
        baba += np.swapaxes(np.swapaxes(d2[2], 0, 1), 2, 3)  # +abab
        abba -= np.swapaxes(d2[2], 2, 3)  # -abab
        baab -= np.swapaxes(d2[2], 0, 1)  # -abab
    return rdm1, rdm2


<<<<<<< HEAD
def spinize_rdms_1234(d1, d2, d3, d4, d5, d6, d7, flag='3RDM' ):
=======
def spinize_rdms_1234(d1, d2, d3, d4):
>>>>>>> 0a51b81b
    r"""
    Convert the DOCI matrices or FullCI RDM spin-blocks to full, generalized RDMs.

    Parameters
    ----------
<<<<<<< HEAD
    d1 : numpy.ndarray
       math: d_1 = \left<pp|qq\right>
    d2 : numpy.ndarray
       math: d_2 = \left<pq|pq\right>
    d3 : numpy.ndarray
       math: d_3 = \left<pqr|pqr\right>
    d4 : numpy.ndarray
       math: d_4 = \left<pqq|prr\right>
    d5 : numpy.ndarray
       math: d_5 = \left<pqrs|pqrs\right>
    d6 : numpy.ndarray
       math: d_6 = \left<pqrr|pqss\right>
    d7 : numpy.ndarray
       math: d_7 = \left<pprr|qqss\right>
    flag : ('3RDM' | '34RDM'), default='3RDM'
            RDM selection
=======
    .. math::
        d_0 = \left<pp|qq\right>
    .. math::
        d_2 = \left<pq|pq\right>
    .. math::
        d_3 = \left<pqr|pqr\right>
    .. math::
        d_4 = \left<pqq|prr\right>
>>>>>>> 0a51b81b
    Returns
    -------
    rdm1 : numpy.ndarray
        Generalized one-particle RDM.
    rdm2 : numpy.ndarray
        Generalized two-particle RDM.
    rdm3 : numpy.ndarray
        Generalized three-particle RDM.
<<<<<<< HEAD
    rdm4 : numpy.ndarray or None
        Generalized four-particle RDM.
=======
>>>>>>> 0a51b81b
    """
    if d1.ndim != 2:
        raise TypeError('wfn must be a DOCI')
    nbasis = d1.shape[1]
    nspin = nbasis * 2
    rdm1 = np.zeros((nspin, nspin), dtype=np.double)
    rdm2 = np.zeros((nspin, nspin, nspin, nspin), dtype=np.double)
<<<<<<< HEAD
    rdm4 = None
=======
    rdm3 = np.zeros((nspin, nspin, nspin, nspin,nspin,nspin), dtype=np.double)
>>>>>>> 0a51b81b
    aa = rdm1[:nbasis, :nbasis]
    bb = rdm1[nbasis:, nbasis:]
    aaaa = rdm2[:nbasis, :nbasis, :nbasis, :nbasis]
    bbbb = rdm2[nbasis:, nbasis:, nbasis:, nbasis:]
    abab = rdm2[:nbasis, nbasis:, :nbasis, nbasis:]
    baba = rdm2[nbasis:, :nbasis, nbasis:, :nbasis]
    abba = rdm2[:nbasis, nbasis:, nbasis:, :nbasis]
    baab = rdm2[nbasis:, :nbasis, :nbasis, nbasis:]
<<<<<<< HEAD
    rdm3 = np.zeros((nspin, nspin, nspin, nspin,nspin,nspin), dtype=np.double)
    aaaaaa = rdm3[:nbasis, :nbasis, :nbasis, :nbasis, :nbasis, :nbasis]
    bbbbbb = rdm3[nbasis:, nbasis:, nbasis:, nbasis:, nbasis:, nbasis:]
    bbabba = rdm3[nbasis:, nbasis:, :nbasis, nbasis:, nbasis:, :nbasis]
    aabaab = rdm3[:nbasis, :nbasis, nbasis:, :nbasis, :nbasis, nbasis:]
    abbabb = rdm3[:nbasis, nbasis:, nbasis:, :nbasis, nbasis:, nbasis:]
    baabaa = rdm3[nbasis:, :nbasis, :nbasis, nbasis:, :nbasis, :nbasis]
    if (flag =='34RDM') :
        rdm4 = np.zeros((nspin, nspin, nspin, nspin, nspin, nspin, nspin, nspin), dtype=np.float64)
        aaaaaaaa = rdm4[:nbasis, :nbasis, :nbasis, :nbasis, :nbasis, :nbasis, :nbasis, :nbasis]
        bbbbbbbb = rdm4[nbasis:, nbasis:, nbasis:, nbasis:, nbasis:, nbasis:, nbasis:, nbasis:]
        aaabaaab = rdm4[:nbasis, :nbasis, :nbasis, nbasis:, :nbasis, :nbasis, :nbasis, nbasis:]
        bbbabbba = rdm4[nbasis:, nbasis:, nbasis:, :nbasis, nbasis:, nbasis:, nbasis:, :nbasis]
        abbbabbb = rdm4[:nbasis, nbasis:, nbasis:, nbasis:, :nbasis, nbasis:, nbasis:, nbasis:]
        baaabaaa = rdm4[nbasis:, :nbasis, :nbasis, :nbasis, nbasis:, :nbasis, :nbasis, :nbasis]
        abababab = rdm4[:nbasis, nbasis:, :nbasis, nbasis:, :nbasis, nbasis:, :nbasis, nbasis:]
        babababa = rdm4[nbasis:, :nbasis, nbasis:, :nbasis, nbasis:, :nbasis, nbasis:, :nbasis]
=======
    aaaaaa = rdm3[:nbasis,:nbasis,:nbasis,:nbasis,:nbasis,:nbasis]
    bbbbbb = rdm3[nbasis:,nbasis:,nbasis:,nbasis:,nbasis:,nbasis:]
    bbabba = rdm3[nbasis:,nbasis:,:nbasis,nbasis:,nbasis:,:nbasis]
    aabaab = rdm3[:nbasis,:nbasis,nbasis:,:nbasis,:nbasis,nbasis:]
>>>>>>> 0a51b81b
    for p in range(nbasis):
        aa[p, p] = d1[p, p]
        bb[p, p] = d1[p, p]
        for q in range(nbasis):
            abab[p, p, q, q] += d1[p, q]
            baba[p, p, q, q] += d1[p, q]
            aaaa[p, q, p, q] += d2[p, q]
            bbbb[p, q, p, q] += d2[p, q]
            abab[p, q, p, q] += d2[p, q]
            baba[p, q, p, q] += d2[p, q]
<<<<<<< HEAD
            bbabba[p, q, q, p, q, q] += d2[p, q] 
            aabaab[p, q, q, p, q, q] += d2[p, q] 
            abbabb[p, p, q, p, p, q] += d2[p, q]
            baabaa[p, p, q, p, p, q] += d2[p, q]
            if (flag == '34RDM') :
                abababab[p, p, q, q, p, p, q, q] += d2[p, q] 
                babababa[q, q, p, p, q, q, p, p] += d2[p, q] 
            for r in range(nbasis):               
                bbabba[p, q, q, p, r, r] += d4[p, q, r] 
                aabaab[p, q, q, p, r, r] += d4[p, q, r] 
                abbabb[q, q, p, r, r, p] += d4[p, q, r]
                baabaa[q, q, p, r, r, p] += d4[p, q, r]
=======
            bbabba[p, q, q, p, q, q] += 2.0 * d2[p, q]
            aabaab[p, q, q, p, q, q] += 2.0 * d2[p, q]
            for r in range(nbasis):               
                bbabba[p, q, q, p, r, r] += 2.0 * d4[p, q, r]
                aabaab[p, q, q, p, r, r] += 2.0 * d4[p, q, r] 
>>>>>>> 0a51b81b
                aaaaaa[p, q, r, p, q, r] += d3[p, q, r]
                bbbbbb[p, q, r, p, q, r] += d3[p, q, r]
                bbabba[p, q, r, p, q, r] += d3[p, q, r]
                aabaab[p, q, r, p, q, r] += d3[p, q, r]
<<<<<<< HEAD
                if (flag == '34RDM') :
                    abbbabbb[p, p, q, r, p, p, q, r] += 2*d3[p, q, r] 
                    baaabaaa[p, p, q, r, p, p, q, r] += 2*d3[p, q, r] 
                    aaabaaab[q, r, p, p, q, r, p, p] += d3[p, q, r]
                    bbbabbba[q, r, p, p, q, r, p, p] += d3[p, q, r]
                    abababab[p, p, q, r, p, p, q, r] += d3[p, q, r] 
                    babababa[p, p, q, r, p, p, q, r] += d3[p, q, r] 
                    abababab[q, r, p, p, q, r, p, p] += d3[p, q, r] 
                    babababa[q, r, p, p, q, r, p, p] += d3[p, q, r]  
                    abababab[p, p, q, q, p, p, r, r] += d4[p, q, r]  
                    babababa[p, p, q, q, p, p, r, r] += d4[p, q, r] 
                    abababab[q, q, p, p, r, r, p, p] += d4[p, q, r] 
                    babababa[q, q, p, p, r, r, p, p] += d4[p, q, r] 
                    for s in range(nbasis):
                        aaaaaaaa[p, q, r, s, p, q, r, s] += d5[p, q, r, s]
                        bbbbbbbb[p, q, r, s, p, q, r, s] += d5[p, q, r, s]
                        aaabaaab[p, q, r, s, p, q, r, s] += d5[p, q, r, s]
                        bbbabbba[p, q, r, s, p, q, r, s] += d5[p, q, r, s]
                        abababab[p, q, r, s, p, q, r, s] += d5[p, q, r, s] 
                        aaabaaab[p, q, r, r, p, q, s, s] += 2*d6[p, q, r, s]
                        bbbabbba[p, q, r, r, p, q, s, s] += 2*d6[p, q, r, s]
                        abababab[p, q, r, r, p, q, s, s] += d6[p, q, r, s]  
                        babababa[p, q, r, r, p, q, s, s] += d6[p, q, r, s] 
                        abbbabbb[r, r, p, q, s, s, p, q] += d6[p, q, r, s] 
                        baaabaaa[r, r, p, q, s, s, p, q] += d6[p, q, r, s]
                        abababab[r, r, p, q, s, s, p, q] += d6[p, q, r, s] 
                        babababa[r, r, p, q, s, s, p, q] += d6[p, q, r, s]  
                        abababab[p, p, q, q, r, r, s, s] += d7[p, q, r, s] 
    rdm2 -= np.transpose(rdm2, axes=(1, 0, 2, 3))
    rdm2 -= np.transpose(rdm2, axes=(0, 1, 3, 2))
    rdm2 *= 0.5
    rdm3 += np.einsum('pqrstu -> pqrust', rdm3)+\
            np.einsum('pqrstu -> pqrtus', rdm3) 
    rdm3 *= 1
    rdm3 -= np.einsum('pqrstu -> pqrtsu', rdm3)
    rdm3 += np.einsum('pqrstu -> rpqstu', rdm3)+\
            np.einsum('pqrstu -> qrpstu', rdm3)
    aaaaaa *= 1/3
    bbbbbb *= 1/3
    rdm3 -= np.einsum('pqrstu -> qprstu', rdm3)
    rdm3 *= 0.5
    if (flag == '34RDM') :
        aaaaaaaa *= 1/12
        bbbbbbbb *= 1/12
        aaabaaab *= 1/3
        bbbabbba *= 1/3
        abbbabbb *= 1/3
        baaabaaa *= 1/3
        abababab *= 1/2
        babababa *= 1/2
        rdm4_copy=np.copy(rdm4)
        rdm4 += np.einsum('pqrstuvw -> pqrstwuv', rdm4_copy)
        rdm4 += np.einsum('pqrstuvw -> pqrstvwu', rdm4_copy)
        rdm4 += np.einsum('pqrstuvw -> pqrsutwv', rdm4_copy)
        rdm4 += np.einsum('pqrstuvw -> pqrsuvtw', rdm4_copy)
        rdm4 += np.einsum('pqrstuvw -> pqrsuwvt', rdm4_copy)
        rdm4 += np.einsum('pqrstuvw -> pqrsvtuw', rdm4_copy)
        rdm4 += np.einsum('pqrstuvw -> pqrsvwtu', rdm4_copy)
        rdm4 += np.einsum('pqrstuvw -> pqrsvuwt', rdm4_copy)
        rdm4 += np.einsum('pqrstuvw -> pqrswtvu', rdm4_copy)
        rdm4 += np.einsum('pqrstuvw -> pqrswutv', rdm4_copy)
        rdm4 += np.einsum('pqrstuvw -> pqrswvut', rdm4_copy)
        rdm4 *=1
        del rdm4_copy
        rdm4 -= np.einsum('pqrstuvw -> pqrsutvw', rdm4)
        rdm4_copy=np.copy(rdm4)
        rdm4 += np.einsum('pqrstuvw -> psqrtuvw', rdm4_copy) 
        rdm4 += np.einsum('pqrstuvw -> prsqtuvw', rdm4_copy) 
        rdm4 += np.einsum('pqrstuvw -> qpsrtuvw', rdm4_copy) 
        rdm4 += np.einsum('pqrstuvw -> qrpstuvw', rdm4_copy) 
        rdm4 += np.einsum('pqrstuvw -> qsrptuvw', rdm4_copy) 
        rdm4 += np.einsum('pqrstuvw -> rpqstuvw', rdm4_copy) 
        rdm4 += np.einsum('pqrstuvw -> rspqtuvw', rdm4_copy) 
        rdm4 += np.einsum('pqrstuvw -> rqsptuvw', rdm4_copy) 
        rdm4 += np.einsum('pqrstuvw -> sprqtuvw', rdm4_copy) 
        rdm4 += np.einsum('pqrstuvw -> sqprtuvw', rdm4_copy) 
        rdm4 += np.einsum('pqrstuvw -> srqptuvw', rdm4_copy)
        del rdm4_copy
        rdm4 -= np.einsum('pqrstuvw -> qprstuvw', rdm4)
        rdm4 *= 0.5
    return rdm1, rdm2, rdm3, rdm4

def spin_free_rdms(d1, d2, d3=None, d4=None, d5=None, d6=None, d7=None, flag= '3RDM'):
=======
    rdm2 -= np.transpose(rdm2, axes=(1, 0, 2, 3))
    rdm2 -= np.transpose(rdm2, axes=(0, 1, 3, 2))
    rdm2 *= 0.5
    rdm3 += np.einsum('ijklmn -> ijknlm', rdm3)+\
            np.einsum('ijklmn -> ijkmnl', rdm3) 
    rdm3 *= 1
    rdm3 -= np.einsum('ijklmn -> ijkmln', rdm3)
    rdm3 += np.einsum('ijklmn -> kijlmn', rdm3)+\
            np.einsum('ijklmn -> jkilmn', rdm3) 
    aaaaaa *= 1/3
    bbbbbb *= 1/3
    rdm3 -= np.einsum('ijklmn -> jiklmn', rdm3)
    rdm3 *= 0.5
    return rdm1, rdm2, rdm3

def spin_free_rdms(d1, d2, d3=None, d4=None):
>>>>>>> 0a51b81b
    r"""

    Wrapper of spinze_rdms function that sums over the spin degree of freedom 
    to obtain spinless rdms.

    Parameters
    ----------
    d1 : numpy.ndarray
<<<<<<< HEAD
       math: d_1 = \left<pp|qq\right>
    d2 : numpy.ndarray
       math: d_2 = \left<pq|pq\right>
    d3 : numpy.ndarray, default = None
       math: d_3 = \left<pqr|pqr\right>
    d4 : numpy.ndarray, default = None
       math: d_4 = \left<pqq|prr\right>
    d5 : numpy.ndarray, default = None
       math: d_5 = \left<pqrs|pqrs\right>
    d6 : numpy.ndarray, default = None
       math: d_6 = \left<pqrr|pqss\right>
    d7 : numpy.ndarray, default = None
       math: d_7 = \left<pprr|qqss\right>
    flag : ('3RDM' | '34RDM'), default='3RDM'
            RDM selection
    Returns  
=======
        :math:`D_0` matrix or FullCI 1-RDM spin-blocks.
    d2 : numpy.ndarray
        :math:`D_2` matrix or FullCI 2-RDM spin-blocks.
    d3 : numpy.ndarray
        :math `D_3` matrix for 3-RDM spin-blocks    
    d4 : numpy.ndarray
        :math `D_4` matrix for 3-RDM spin-blocks   
>>>>>>> 0a51b81b

    Returns
    -------
    rdm1 : numpy.ndarray
        Spin traced one-particle RDM.
    rdm2 : numpy.ndarray
        Spin traced two-particle RDM.
    rdm3 : numpy.ndarray
        Spin traced three-particle RDM.
<<<<<<< HEAD
    rdm4 : numpy.ndarray or None
        Spin traced four-particle RDM.
    """
    nbasis = d1.shape[1]
    if d1.ndim == 2:
    # DOCI matrices
        rdm1_sf = np.zeros((nbasis, nbasis), dtype=np.double)
        rdm2_sf = np.zeros((nbasis, nbasis, nbasis, nbasis), dtype=np.double)
        rdm3_sf = np.zeros((nbasis, nbasis, nbasis, nbasis, nbasis, nbasis), dtype=np.double)
        rdm4_sf = None
        rdm1, rdm2, rdm3, rdm4 = spinize_rdms_1234(d1, d2, d3, d4, d5, d6, d7, flag)
        aa = rdm1[:nbasis, :nbasis]
        bb = rdm1[nbasis:, nbasis:]
        aaaa = rdm2[:nbasis, :nbasis, :nbasis, :nbasis]
        bbbb = rdm2[nbasis:, nbasis:, nbasis:, nbasis:]
        abab = rdm2[:nbasis, nbasis:, :nbasis, nbasis:]
        baba = rdm2[nbasis:, :nbasis, nbasis:, :nbasis]
=======
    """
    nbasis = d1.shape[1]
    rdm1, rdm2, rdm3 = spinize_rdms_1234(d1, d2, d3, d4)
    rdm1_sf = np.zeros((nbasis, nbasis), dtype=np.double)
    rdm2_sf = np.zeros((nbasis, nbasis, nbasis, nbasis), dtype=np.double)
    rdm3_sf = np.zeros((nbasis, nbasis, nbasis, nbasis, nbasis, nbasis), dtype=np.double)
    aa = rdm1[:nbasis, :nbasis]
    bb = rdm1[nbasis:, nbasis:]
    aaaa = rdm2[:nbasis, :nbasis, :nbasis, :nbasis]
    bbbb = rdm2[nbasis:, nbasis:, nbasis:, nbasis:]
    abab = rdm2[:nbasis, nbasis:, :nbasis, nbasis:]
    baba = rdm2[nbasis:, :nbasis, nbasis:, :nbasis]
    if d1.ndim == 2:
    # DOCI matrices
        rdm3_sf=np.zeros((nbasis, nbasis, nbasis, nbasis,nbasis,nbasis), dtype=np.double)
>>>>>>> 0a51b81b
        aaaaaa= rdm3[:nbasis, :nbasis, :nbasis, :nbasis, :nbasis, :nbasis]
        bbbbbb= rdm3[nbasis:, nbasis:, nbasis:, nbasis:, nbasis:, nbasis:]
        bbabba= rdm3[nbasis:, nbasis:, :nbasis, nbasis:, nbasis:, :nbasis]
        abbabb= rdm3[:nbasis, nbasis:, nbasis:, :nbasis, nbasis:, nbasis:]
        babbab = rdm3[nbasis:, :nbasis, nbasis:, nbasis:, :nbasis, nbasis:]
        aabaab = rdm3[:nbasis, :nbasis, nbasis:, :nbasis, :nbasis, nbasis:]
        abaaba = rdm3[:nbasis, nbasis:, :nbasis, :nbasis, nbasis:, :nbasis]
        baabaa = rdm3[nbasis:, :nbasis, :nbasis, nbasis:, :nbasis, :nbasis]
<<<<<<< HEAD
        if (flag == '34RDM') :
            rdm4_sf=np.zeros((nbasis, nbasis, nbasis, nbasis, nbasis, nbasis, nbasis, nbasis), dtype=np.double)
            aaaaaaaa = rdm4[:nbasis, :nbasis, :nbasis, :nbasis, :nbasis, :nbasis, :nbasis, :nbasis]
            bbbbbbbb = rdm4[nbasis:, nbasis:, nbasis:, nbasis:, nbasis:, nbasis:, nbasis:, nbasis:]
            aaabaaab = rdm4[:nbasis, :nbasis, :nbasis, nbasis:, :nbasis, :nbasis, :nbasis, nbasis:]
            bbbabbba = rdm4[nbasis:, nbasis:, nbasis:, :nbasis, nbasis:, nbasis:, nbasis:, :nbasis]
            abbbabbb = rdm4[:nbasis, nbasis:, nbasis:, nbasis:, :nbasis, nbasis:, nbasis:, nbasis:]
            baaabaaa = rdm4[nbasis:, :nbasis, :nbasis, :nbasis, nbasis:, :nbasis, :nbasis, :nbasis]
            abababab = rdm4[:nbasis, nbasis:, :nbasis, nbasis:, :nbasis, nbasis:, :nbasis, nbasis:]
            babababa = rdm4[nbasis:, :nbasis, nbasis:, :nbasis, nbasis:, :nbasis, nbasis:, :nbasis]
            aabaaaba = rdm4[:nbasis, :nbasis, nbasis:, :nbasis, :nbasis, :nbasis, nbasis:, :nbasis]
            bbabbbab = rdm4[nbasis:, nbasis:, :nbasis, nbasis:, nbasis:, nbasis:, :nbasis, nbasis:]
            aabbaabb = rdm4[:nbasis, :nbasis, nbasis:, nbasis:, :nbasis, :nbasis, nbasis:, nbasis:]
            bbaabbaa = rdm4[nbasis:, nbasis:, :nbasis, :nbasis, nbasis:, nbasis:, :nbasis, :nbasis]
            abaaabaa = rdm4[:nbasis, nbasis:, :nbasis, :nbasis, :nbasis, nbasis:, :nbasis, :nbasis]
            babbbabb = rdm4[nbasis:, :nbasis, nbasis:, nbasis:, nbasis:, :nbasis, nbasis:, nbasis:]
            abbaabba = rdm4[:nbasis, nbasis:, nbasis:, :nbasis, :nbasis, nbasis:, nbasis:, :nbasis]
            baabbaab = rdm4[nbasis:, :nbasis, :nbasis, nbasis:, nbasis:, :nbasis, :nbasis, nbasis:]
        rdm1_sf = aa + bb
        rdm2_sf = aaaa + abab+ baba+ bbbb
        rdm3_sf = aaaaaa + bbbbbb + aabaab + abaaba + baabaa + bbabba + babbab + abbabb
        if (flag == '34RDM') :
            rdm4_sf =  aaaaaaaa + bbbbbbbb + aaabaaab + bbbabbba + abbbabbb + abbbabbb +baaabaaa \
            + abababab + babababa + aabaaaba + bbabbbab + aabbaabb + bbaabbaa + abaaabaa + babbbabb \
            + abbaabba + baabbaab
        return (rdm1_sf, rdm2_sf, rdm3_sf, rdm4_sf)
    else:
        # FullCI RDM spin-blocks
        rdm1_sf = np.zeros((nbasis, nbasis), dtype=np.double)
        rdm2_sf = np.zeros((nbasis, nbasis, nbasis, nbasis), dtype=np.double)
        rdm1, rdm2 = spinize_rdms(d1, d2)
        aa = rdm1[:nbasis, :nbasis]
        bb = rdm1[nbasis:, nbasis:]
        aaaa = rdm2[:nbasis, :nbasis, :nbasis, :nbasis]
        bbbb = rdm2[nbasis:, nbasis:, nbasis:, nbasis:]
        abab = rdm2[:nbasis, nbasis:, :nbasis, nbasis:]
        baba = rdm2[nbasis:, :nbasis, nbasis:, :nbasis]
=======
        rdm1_sf = aa + bb
        rdm2_sf = aaaa + abab+ baba+ bbbb
        rdm3_sf = aaaaaa + bbbbbb + aabaab + abaaba + baabaa + bbabba + babbab + abbabb
        return (rdm1_sf, rdm2_sf, rdm3_sf)
    else:
        # FullCI RDM spin-blocks
>>>>>>> 0a51b81b
        rdm1_sf = aa + bb
        rdm2_sf = aaaa + abab + baba + bbbb
        return (rdm1_sf, rdm2_sf)

def odometer_one_spin(wfn, cost, t, qmax):
    r"""
    Iterates over determinants of a one-spin wave function, adding those that satisfy
    the given condition to the wave function in place.

    Parameters
    ----------
    wfn : pyci.wavefunction
        The wave function to be modified.
    cost : np.ndarray
        An array where each element represents the weight or significance of the
        corresponding node in the determinant. These weights are used in evaluating
        whether a determinant satisfies a condition based on its total weighted sum.
    t : float
        A scaling factor for the last node's weight in the condition check, adjusting
        the influence of the last particle's node weight on the overall determinant evaluation.
    qmax : float
        Cost of the most important neglected determinant.

    """
    old = np.arange(wfn.nocc_up, dtype=pyci.c_long)
    new = np.copy(old)
    # Index of last particle
    j = wfn.nocc_up - 1
    # Select determinants
    while True:
        if new[-1] < wfn.nbasis and (np.sum(cost[new]) + t * cost[new[-1]]) < qmax:
            # Accept determinant and go back to last particle
            wfn.add_occs(new)
            j = wfn.nocc_up - 1
        else:
            # Reject determinant and cycle j
            new[:] = old
            j -= 1
        # Check termination condition
        if j < 0:
            break
        # Generate next determinant
        old[:] = new
        new[j:] = np.arange(new[j] + 1, new[j] + wfn.nocc_up - j + 1)


def odometer_two_spin(wfn, cost, t, qmax):
    r"""
    Processes a two-spin wave function, applying the odometer algorithm to both up-spin
    and down-spin components and combining the accepted determinants into the wave function.

    Parameters
    ----------
    wfn : pyci.wavefunction
        The wave function to be modified.
    cost : np.ndarray
        An array where each element represents the weight or significance of the
        corresponding node in the determinant. These weights are used in evaluating
        whether a determinant satisfies a condition based on its total weighted sum.
    t : float
        A scaling factor for the last node's weight in the condition check, adjusting
        the influence of the last particle's node weight on the overall determinant evaluation.
    qmax : float
        Cost of the most important neglected determinant.

    """

    wfn_up = pyci.doci_wfn(wfn.nbasis, wfn.nocc_up, wfn.nocc_up)
    odometer_one_spin(wfn_up, cost, t, qmax)
    if not len(wfn_up):
        return
    if wfn.nocc_dn:
        wfn_dn = pyci.doci_wfn(wfn.nbasis, wfn.nocc_dn, wfn.nocc_dn)
        odometer_one_spin(wfn_dn, cost, t, qmax)
        if not len(wfn_dn):
            return
        for i in range(len(wfn_up)):
            det_up = wfn_up[i]
            for j in range(len(wfn_dn)):
                wfn.add_det(np.vstack((det_up, wfn_dn[j])))
    else:
        det_dn = np.zeros_like(wfn_up[0])
        for i in range(len(wfn_up)):
            wfn.add_det(np.vstack((wfn_up[i], det_dn)))<|MERGE_RESOLUTION|>--- conflicted
+++ resolved
@@ -150,17 +150,12 @@
     return rdm1, rdm2
 
 
-<<<<<<< HEAD
 def spinize_rdms_1234(d1, d2, d3, d4, d5, d6, d7, flag='3RDM' ):
-=======
-def spinize_rdms_1234(d1, d2, d3, d4):
->>>>>>> 0a51b81b
     r"""
     Convert the DOCI matrices or FullCI RDM spin-blocks to full, generalized RDMs.
 
     Parameters
     ----------
-<<<<<<< HEAD
     d1 : numpy.ndarray
        math: d_1 = \left<pp|qq\right>
     d2 : numpy.ndarray
@@ -177,16 +172,6 @@
        math: d_7 = \left<pprr|qqss\right>
     flag : ('3RDM' | '34RDM'), default='3RDM'
             RDM selection
-=======
-    .. math::
-        d_0 = \left<pp|qq\right>
-    .. math::
-        d_2 = \left<pq|pq\right>
-    .. math::
-        d_3 = \left<pqr|pqr\right>
-    .. math::
-        d_4 = \left<pqq|prr\right>
->>>>>>> 0a51b81b
     Returns
     -------
     rdm1 : numpy.ndarray
@@ -195,11 +180,8 @@
         Generalized two-particle RDM.
     rdm3 : numpy.ndarray
         Generalized three-particle RDM.
-<<<<<<< HEAD
     rdm4 : numpy.ndarray or None
         Generalized four-particle RDM.
-=======
->>>>>>> 0a51b81b
     """
     if d1.ndim != 2:
         raise TypeError('wfn must be a DOCI')
@@ -207,11 +189,7 @@
     nspin = nbasis * 2
     rdm1 = np.zeros((nspin, nspin), dtype=np.double)
     rdm2 = np.zeros((nspin, nspin, nspin, nspin), dtype=np.double)
-<<<<<<< HEAD
     rdm4 = None
-=======
-    rdm3 = np.zeros((nspin, nspin, nspin, nspin,nspin,nspin), dtype=np.double)
->>>>>>> 0a51b81b
     aa = rdm1[:nbasis, :nbasis]
     bb = rdm1[nbasis:, nbasis:]
     aaaa = rdm2[:nbasis, :nbasis, :nbasis, :nbasis]
@@ -220,7 +198,6 @@
     baba = rdm2[nbasis:, :nbasis, nbasis:, :nbasis]
     abba = rdm2[:nbasis, nbasis:, nbasis:, :nbasis]
     baab = rdm2[nbasis:, :nbasis, :nbasis, nbasis:]
-<<<<<<< HEAD
     rdm3 = np.zeros((nspin, nspin, nspin, nspin,nspin,nspin), dtype=np.double)
     aaaaaa = rdm3[:nbasis, :nbasis, :nbasis, :nbasis, :nbasis, :nbasis]
     bbbbbb = rdm3[nbasis:, nbasis:, nbasis:, nbasis:, nbasis:, nbasis:]
@@ -238,12 +215,6 @@
         baaabaaa = rdm4[nbasis:, :nbasis, :nbasis, :nbasis, nbasis:, :nbasis, :nbasis, :nbasis]
         abababab = rdm4[:nbasis, nbasis:, :nbasis, nbasis:, :nbasis, nbasis:, :nbasis, nbasis:]
         babababa = rdm4[nbasis:, :nbasis, nbasis:, :nbasis, nbasis:, :nbasis, nbasis:, :nbasis]
-=======
-    aaaaaa = rdm3[:nbasis,:nbasis,:nbasis,:nbasis,:nbasis,:nbasis]
-    bbbbbb = rdm3[nbasis:,nbasis:,nbasis:,nbasis:,nbasis:,nbasis:]
-    bbabba = rdm3[nbasis:,nbasis:,:nbasis,nbasis:,nbasis:,:nbasis]
-    aabaab = rdm3[:nbasis,:nbasis,nbasis:,:nbasis,:nbasis,nbasis:]
->>>>>>> 0a51b81b
     for p in range(nbasis):
         aa[p, p] = d1[p, p]
         bb[p, p] = d1[p, p]
@@ -254,7 +225,6 @@
             bbbb[p, q, p, q] += d2[p, q]
             abab[p, q, p, q] += d2[p, q]
             baba[p, q, p, q] += d2[p, q]
-<<<<<<< HEAD
             bbabba[p, q, q, p, q, q] += d2[p, q] 
             aabaab[p, q, q, p, q, q] += d2[p, q] 
             abbabb[p, p, q, p, p, q] += d2[p, q]
@@ -267,18 +237,10 @@
                 aabaab[p, q, q, p, r, r] += d4[p, q, r] 
                 abbabb[q, q, p, r, r, p] += d4[p, q, r]
                 baabaa[q, q, p, r, r, p] += d4[p, q, r]
-=======
-            bbabba[p, q, q, p, q, q] += 2.0 * d2[p, q]
-            aabaab[p, q, q, p, q, q] += 2.0 * d2[p, q]
-            for r in range(nbasis):               
-                bbabba[p, q, q, p, r, r] += 2.0 * d4[p, q, r]
-                aabaab[p, q, q, p, r, r] += 2.0 * d4[p, q, r] 
->>>>>>> 0a51b81b
                 aaaaaa[p, q, r, p, q, r] += d3[p, q, r]
                 bbbbbb[p, q, r, p, q, r] += d3[p, q, r]
                 bbabba[p, q, r, p, q, r] += d3[p, q, r]
                 aabaab[p, q, r, p, q, r] += d3[p, q, r]
-<<<<<<< HEAD
                 if (flag == '34RDM') :
                     abbbabbb[p, p, q, r, p, p, q, r] += 2*d3[p, q, r] 
                     baaabaaa[p, p, q, r, p, p, q, r] += 2*d3[p, q, r] 
@@ -362,24 +324,6 @@
     return rdm1, rdm2, rdm3, rdm4
 
 def spin_free_rdms(d1, d2, d3=None, d4=None, d5=None, d6=None, d7=None, flag= '3RDM'):
-=======
-    rdm2 -= np.transpose(rdm2, axes=(1, 0, 2, 3))
-    rdm2 -= np.transpose(rdm2, axes=(0, 1, 3, 2))
-    rdm2 *= 0.5
-    rdm3 += np.einsum('ijklmn -> ijknlm', rdm3)+\
-            np.einsum('ijklmn -> ijkmnl', rdm3) 
-    rdm3 *= 1
-    rdm3 -= np.einsum('ijklmn -> ijkmln', rdm3)
-    rdm3 += np.einsum('ijklmn -> kijlmn', rdm3)+\
-            np.einsum('ijklmn -> jkilmn', rdm3) 
-    aaaaaa *= 1/3
-    bbbbbb *= 1/3
-    rdm3 -= np.einsum('ijklmn -> jiklmn', rdm3)
-    rdm3 *= 0.5
-    return rdm1, rdm2, rdm3
-
-def spin_free_rdms(d1, d2, d3=None, d4=None):
->>>>>>> 0a51b81b
     r"""
 
     Wrapper of spinze_rdms function that sums over the spin degree of freedom 
@@ -388,7 +332,6 @@
     Parameters
     ----------
     d1 : numpy.ndarray
-<<<<<<< HEAD
        math: d_1 = \left<pp|qq\right>
     d2 : numpy.ndarray
        math: d_2 = \left<pq|pq\right>
@@ -405,17 +348,6 @@
     flag : ('3RDM' | '34RDM'), default='3RDM'
             RDM selection
     Returns  
-=======
-        :math:`D_0` matrix or FullCI 1-RDM spin-blocks.
-    d2 : numpy.ndarray
-        :math:`D_2` matrix or FullCI 2-RDM spin-blocks.
-    d3 : numpy.ndarray
-        :math `D_3` matrix for 3-RDM spin-blocks    
-    d4 : numpy.ndarray
-        :math `D_4` matrix for 3-RDM spin-blocks   
->>>>>>> 0a51b81b
-
-    Returns
     -------
     rdm1 : numpy.ndarray
         Spin traced one-particle RDM.
@@ -423,7 +355,6 @@
         Spin traced two-particle RDM.
     rdm3 : numpy.ndarray
         Spin traced three-particle RDM.
-<<<<<<< HEAD
     rdm4 : numpy.ndarray or None
         Spin traced four-particle RDM.
     """
@@ -441,23 +372,6 @@
         bbbb = rdm2[nbasis:, nbasis:, nbasis:, nbasis:]
         abab = rdm2[:nbasis, nbasis:, :nbasis, nbasis:]
         baba = rdm2[nbasis:, :nbasis, nbasis:, :nbasis]
-=======
-    """
-    nbasis = d1.shape[1]
-    rdm1, rdm2, rdm3 = spinize_rdms_1234(d1, d2, d3, d4)
-    rdm1_sf = np.zeros((nbasis, nbasis), dtype=np.double)
-    rdm2_sf = np.zeros((nbasis, nbasis, nbasis, nbasis), dtype=np.double)
-    rdm3_sf = np.zeros((nbasis, nbasis, nbasis, nbasis, nbasis, nbasis), dtype=np.double)
-    aa = rdm1[:nbasis, :nbasis]
-    bb = rdm1[nbasis:, nbasis:]
-    aaaa = rdm2[:nbasis, :nbasis, :nbasis, :nbasis]
-    bbbb = rdm2[nbasis:, nbasis:, nbasis:, nbasis:]
-    abab = rdm2[:nbasis, nbasis:, :nbasis, nbasis:]
-    baba = rdm2[nbasis:, :nbasis, nbasis:, :nbasis]
-    if d1.ndim == 2:
-    # DOCI matrices
-        rdm3_sf=np.zeros((nbasis, nbasis, nbasis, nbasis,nbasis,nbasis), dtype=np.double)
->>>>>>> 0a51b81b
         aaaaaa= rdm3[:nbasis, :nbasis, :nbasis, :nbasis, :nbasis, :nbasis]
         bbbbbb= rdm3[nbasis:, nbasis:, nbasis:, nbasis:, nbasis:, nbasis:]
         bbabba= rdm3[nbasis:, nbasis:, :nbasis, nbasis:, nbasis:, :nbasis]
@@ -466,7 +380,6 @@
         aabaab = rdm3[:nbasis, :nbasis, nbasis:, :nbasis, :nbasis, nbasis:]
         abaaba = rdm3[:nbasis, nbasis:, :nbasis, :nbasis, nbasis:, :nbasis]
         baabaa = rdm3[nbasis:, :nbasis, :nbasis, nbasis:, :nbasis, :nbasis]
-<<<<<<< HEAD
         if (flag == '34RDM') :
             rdm4_sf=np.zeros((nbasis, nbasis, nbasis, nbasis, nbasis, nbasis, nbasis, nbasis), dtype=np.double)
             aaaaaaaa = rdm4[:nbasis, :nbasis, :nbasis, :nbasis, :nbasis, :nbasis, :nbasis, :nbasis]
@@ -504,14 +417,6 @@
         bbbb = rdm2[nbasis:, nbasis:, nbasis:, nbasis:]
         abab = rdm2[:nbasis, nbasis:, :nbasis, nbasis:]
         baba = rdm2[nbasis:, :nbasis, nbasis:, :nbasis]
-=======
-        rdm1_sf = aa + bb
-        rdm2_sf = aaaa + abab+ baba+ bbbb
-        rdm3_sf = aaaaaa + bbbbbb + aabaab + abaaba + baabaa + bbabba + babbab + abbabb
-        return (rdm1_sf, rdm2_sf, rdm3_sf)
-    else:
-        # FullCI RDM spin-blocks
->>>>>>> 0a51b81b
         rdm1_sf = aa + bb
         rdm2_sf = aaaa + abab + baba + bbbb
         return (rdm1_sf, rdm2_sf)
