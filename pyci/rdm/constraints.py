--- conflicted
+++ resolved
@@ -308,94 +308,6 @@
     return 0.5/(N-1) * (term_1 - term_2 - term_3 + term_4) +\
         a_bar - (term_6 - term_7 - term_8 + term_9)
 
-<<<<<<< HEAD
-def calc_T2(gamma, N, conjugate=False):
-    """
-    Calculating T2 tensor
-
-    Parameters
-    ----------
-    gamma: np.ndarray
-        1DM tensor
-    N: int
-        number of electrons in the system
-    conjugate: bool
-        conjugate or regular condition
-
-    Returns
-    -------
-    np.ndarray
-
-    Notes
-    -----
-    T2 is defined as:
-
-    .. math::
-        \begin{aligned}
-        \mathcal{T}_2(\Gamma)_{\alpha \beta \gamma ; \delta \epsilon \zeta}= & \left(\delta_{\alpha \delta} \delta_{\beta \epsilon}-\delta_{\alpha \epsilon} \delta_{\beta \delta}\right) \rho_{\gamma \zeta}+\delta_{\gamma \zeta} \Gamma_{\alpha \beta ; \delta \epsilon} \\
-        & -\delta_{\alpha \delta} \Gamma_{\gamma \epsilon ; \zeta \beta}+\delta_{\beta \delta} \Gamma_{\gamma \epsilon ; \zeta \alpha}+\delta_{\alpha \epsilon} \Gamma_{\gamma \delta ; \zeta \beta}-\delta_{\beta \epsilon} \Gamma_{\gamma \delta ; \zeta \alpha}
-        \end{aligned}
-
-        \begin{aligned}
-        \mathcal{T}_2^{\dagger}(A)_{\alpha \beta ; \gamma \delta}= & \frac{1}{2(N-1)}\left[\delta_{\beta \delta} \tilde{\tilde{A}}_{\alpha \gamma}-\delta_{\alpha \delta} \tilde{\tilde{A}}_{\beta \gamma}-\delta_{\beta \gamma} \tilde{\tilde{A}}_{\alpha \delta}+\delta_{\alpha \gamma} \tilde{\tilde{A}}_{\beta \delta}\right] \\
-        & +\bar{A}_{\alpha \beta ; \gamma \delta}-\left[\tilde{A}_{\delta \alpha ; \beta \gamma}-\tilde{A}_{\delta \beta ; \alpha \gamma}-\tilde{A}_{\gamma \alpha ; \beta \delta}+\tilde{A}_{\gamma \beta ; \alpha \delta}\right]
-\       end{aligned}
-    """
-    eye = np.eye(gamma.shape[0])
-    if not conjugate:
-        rho = 1/(N-1) * np.einsum('abgb -> ag', gamma)
-        term_1 = np.einsum('ad, be, gz -> abgdez', eye, eye, rho) -\
-                 np.einsum('ae, bd, gz -> abgdez', eye, eye, rho)
-        term_2 = np.einsum('gz, abde -> abgdez', eye, gamma)
-        term_3 = np.einsum('ad, gezb -> abgdez', eye, gamma)
-        term_4 = np.einsum('bd, geza -> abgdez', eye, gamma)
-        term_5 = np.einsum('ae, gdzb -> abgdez', eye, gamma)
-        term_6 = np.einsum('be, gdza -> abgdez', eye, gamma)
-        return term_1 + term_2 - term_3 + term_4 + term_5 - term_6
-    a_dtilda = np.einsum('lkalkg -> ag', gamma)
-    a_tilda = np.einsum('lablgd -> abgd', gamma)
-    a_bar = np.einsum('ablgdl -> abgd', gamma)
-
-    term_1 = np.einsum('bd, ag -> abgd', eye, a_dtilda)
-    term_2 = np.einsum('ad, bg -> abgd', eye, a_dtilda)
-    term_3 = np.einsum('bg, ad -> abgd', eye, a_dtilda)
-    term_4 = np.einsum('ag, bd -> abgd', eye, a_dtilda)    
-    # term_5 = a_bar
-    term_6 = np.einsum('dabg -> abgd', a_tilda)
-    term_7 = np.einsum('dbag -> abgd', a_tilda)
-    term_8 = np.einsum('gabd -> abgd', a_tilda)
-    term_9 = np.einsum('gbad -> abgd', a_tilda)
-    return 0.5/(N-1) * (term_1 - term_2 - term_3 + term_4) +\
-        a_bar - (term_6 - term_7 - term_8 + term_9)
-    eye = np.eye(gamma.shape[0])
-    rho = 1/(N-1) * np.einsum('abgb -> ag', gamma)
-    if not conjugate:
-        term_1 = np.einsum('ad, be, gz -> abgdez', eye, eye, rho) -\
-                 np.einsum('ae, bd, gz -> abgdez', eye, eye, rho)
-        term_2 = np.einsum('gz, abde -> abgdez', eye, gamma)
-        term_3 = np.einsum('ad, gezb -> abgdez', eye, gamma)
-        term_4 = np.einsum('bd, geza -> abgdez', eye, gamma)
-        term_5 = np.einsum('ae, gdzb -> abgdez', eye, gamma)
-        term_6 = np.einsum('be, gdza -> abgdez', eye, gamma)
-        return term_1 + term_2 - term_3 + term_4 + term_5 - term_6
-    a_dtilda = np.einsum('lkalkg -> ag', gamma)
-    a_tilda = np.einsum('lablgd -> abgd', gamma)
-    a_bar = np.einsum('ablgdl -> abgd', gamma)
-
-    term_1 = np.einsum('bd, ag -> abgd', eye, a_dtilda)
-    term_2 = np.einsum('ad, bg -> abgd', eye, a_dtilda)
-    term_3 = np.einsum('bg, ad -> abgd', eye, a_dtilda)
-    term_4 = np.einsum('ag, bd -> abgd', eye, a_dtilda)    
-    # term_5 = a_bar
-    term_6 = np.einsum('dabg -> abgd', a_tilda)
-    term_7 = np.einsum('dbag -> abgd', a_tilda)
-    term_8 = np.einsum('gabd -> abgd', a_tilda)
-    term_9 = np.einsum('gbad -> abgd', a_tilda)
-    return 0.5/(N-1) * (term_1 - term_2 - term_3 + term_4) +\
-        a_bar - (term_6 - term_7 - term_8 + term_9)
-
-=======
->>>>>>> 8aa72c81
 
 def calc_T2_prime():
     pass
